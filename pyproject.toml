--- conflicted
+++ resolved
@@ -6,23 +6,18 @@
 readme = "README.md"
 
 [tool.poetry.dependencies]
-<<<<<<< HEAD
 python = "^3.8"
 flask = "2.2.3"
 pycountry = "^22.3.5"
 wikipedia-api = "^0.5.8"
 geopy = "^2.3.0"
 poetry-dotenv-plugin = "^0.1.0"
-=======
-python = ">=3.8, <3.12"
 openai = "^0.27.2"
 python-dotenv = "^1.0.0"
 regex = "^2022.10.31"
-geopy = "^2.3.0"
 requests = "^2.28.2"
 numpy = "^1.24.2"
 python-tsp = "^0.3.1"
->>>>>>> bbb5507f
 
 
 [tool.poetry.group.dev.dependencies]
